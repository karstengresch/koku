--- conflicted
+++ resolved
@@ -29,7 +29,6 @@
 from masu.database import AWS_CUR_TABLE_MAP
 from masu.database.report_db_accessor_base import ReportDBAccessorBase
 from masu.external.date_accessor import DateAccessor
-<<<<<<< HEAD
 from reporting.provider.aws.models import (AWSCostEntry, AWSCostEntryBill,
                                            AWSCostEntryLineItem,
                                            AWSCostEntryLineItemDaily,
@@ -39,18 +38,6 @@
                                            AWSCostEntryReservation)
 from reporting.provider.ocp_aws.models import (
     OCPAWSCostLineItemDailySummary, OCPAWSCostLineItemProjectDailySummary)
-=======
-from reporting.provider.aws.models import AWSCostEntry
-from reporting.provider.aws.models import AWSCostEntryBill
-from reporting.provider.aws.models import AWSCostEntryLineItem
-from reporting.provider.aws.models import AWSCostEntryLineItemDaily
-from reporting.provider.aws.models import AWSCostEntryLineItemDailySummary
-from reporting.provider.aws.models import AWSCostEntryPricing
-from reporting.provider.aws.models import AWSCostEntryProduct
-from reporting.provider.aws.models import AWSCostEntryReservation
-from reporting.provider.ocp_aws.models import OCPAWSCostLineItemDailySummary
-from reporting.provider.ocp_aws.models import OCPAWSCostLineItemProjectDailySummary
->>>>>>> 167d3d0e
 
 LOG = logging.getLogger(__name__)
 
@@ -211,16 +198,11 @@
         """
         table_name = AWS_CUR_TABLE_MAP["line_item_daily"]
 
-<<<<<<< HEAD
         daily_sql = pkgutil.get_data(
             'masu.database',
             'sql/reporting_awscostentrylineitem_daily.sql'
         )
         daily_sql = daily_sql.decode('utf-8')  # pytype: disable=attribute-error
-=======
-        daily_sql = pkgutil.get_data("masu.database", "sql/reporting_awscostentrylineitem_daily.sql")
-        daily_sql = daily_sql.decode("utf-8")
->>>>>>> 167d3d0e
         daily_sql_params = {
             "uuid": str(uuid.uuid4()).replace("-", "_"),
             "start_date": start_date,
@@ -243,18 +225,12 @@
             (None)
 
         """
-<<<<<<< HEAD
         table_name = AWS_CUR_TABLE_MAP['line_item_daily_summary']
         summary_sql = pkgutil.get_data(
             'masu.database',
             'sql/reporting_awscostentrylineitem_daily_summary.sql'
         )
         summary_sql = summary_sql.decode('utf-8')  # pytype: disable=attribute-error
-=======
-        table_name = AWS_CUR_TABLE_MAP["line_item_daily_summary"]
-        summary_sql = pkgutil.get_data("masu.database", "sql/reporting_awscostentrylineitem_daily_summary.sql")
-        summary_sql = summary_sql.decode("utf-8")
->>>>>>> 167d3d0e
         summary_sql_params = {
             "uuid": str(uuid.uuid4()).replace("-", "_"),
             "start_date": start_date,
@@ -282,7 +258,6 @@
         """Populate the line item aggregated totals data table."""
         table_name = AWS_CUR_TABLE_MAP["tags_summary"]
 
-<<<<<<< HEAD
         agg_sql = pkgutil.get_data(
             'masu.database',
             f'sql/reporting_awstags_summary.sql'
@@ -291,11 +266,6 @@
         agg_sql_params = {
             'schema': self.schema
         }
-=======
-        agg_sql = pkgutil.get_data("masu.database", f"sql/reporting_awstags_summary.sql")
-        agg_sql = agg_sql.decode("utf-8")
-        agg_sql_params = {"schema": self.schema}
->>>>>>> 167d3d0e
         agg_sql, agg_sql_params = self.jinja_sql.prepare_query(agg_sql, agg_sql_params)
         self._execute_raw_sql_query(table_name, agg_sql, bind_params=list(agg_sql_params))
 
@@ -310,18 +280,12 @@
             (None)
 
         """
-<<<<<<< HEAD
         table_name = AWS_CUR_TABLE_MAP['ocp_on_aws_daily_summary']
         summary_sql = pkgutil.get_data(
             'masu.database',
             'sql/reporting_ocpawscostlineitem_daily_summary.sql'
         )
         summary_sql = summary_sql.decode('utf-8')  # pytype: disable=attribute-error
-=======
-        table_name = AWS_CUR_TABLE_MAP["ocp_on_aws_daily_summary"]
-        summary_sql = pkgutil.get_data("masu.database", "sql/reporting_ocpawscostlineitem_daily_summary.sql")
-        summary_sql = summary_sql.decode("utf-8")
->>>>>>> 167d3d0e
         summary_sql_params = {
             "uuid": str(uuid.uuid4()).replace("-", "_"),
             "start_date": start_date,
