--- conflicted
+++ resolved
@@ -138,20 +138,11 @@
             with schema_context(self.schema):
                 report_table = getattr(ocp_accessor.report_schema, ocp_report_table_name)
 
-<<<<<<< HEAD
                 report_entry = report_table.objects.all().aggregate(
                     Min('interval_start'), Max('interval_start')
                 )
                 start_date = report_entry['interval_start__min'].date()
                 end_date = report_entry['interval_start__max'].date()
-=======
-                report_entry = report_table.objects.all().aggregate(Min("interval_start"), Max("interval_start"))
-                start_date = report_entry["interval_start__min"]
-                end_date = report_entry["interval_start__max"]
-
-                start_date = start_date.replace(hour=0, minute=0, second=0, microsecond=0)
-                end_date = end_date.replace(hour=0, minute=0, second=0, microsecond=0)
->>>>>>> 167d3d0e
 
             ocp_accessor.populate_line_item_daily_table(start_date, end_date, cluster_id)
             ocp_accessor.populate_line_item_daily_summary_table(start_date, end_date, cluster_id)
@@ -168,13 +159,8 @@
         """Test that summary tables are properly run for an OCP provider."""
         start_date = self.date_accessor.today_with_timezone("UTC")
         end_date = start_date + datetime.timedelta(days=1)
-<<<<<<< HEAD
-        start_date_str = start_date
-        end_date_str = end_date
-=======
-        start_date_str = start_date.strftime("%Y-%m-%d")
-        end_date_str = end_date.strftime("%Y-%m-%d")
->>>>>>> 167d3d0e
+        start_date_str = start_date
+        end_date_str = end_date
         with ProviderDBAccessor(self.ocp_test_provider_uuid) as provider_accessor:
             provider = provider_accessor.get_provider()
             cluster_id = provider_accessor.get_authentication()
@@ -203,13 +189,8 @@
         mock_utility.return_value = fake_bills
         start_date = self.date_accessor.today_with_timezone("UTC")
         end_date = start_date + datetime.timedelta(days=1)
-<<<<<<< HEAD
-        start_date_str = start_date
-        end_date_str = end_date
-=======
-        start_date_str = start_date.strftime("%Y-%m-%d")
-        end_date_str = end_date.strftime("%Y-%m-%d")
->>>>>>> 167d3d0e
+        start_date_str = start_date
+        end_date_str = end_date
         with ProviderDBAccessor(self.aws_provider_uuid) as provider_accessor:
             provider = provider_accessor.get_provider()
         with ProviderDBAccessor(self.ocp_test_provider_uuid) as provider_accessor:
@@ -232,13 +213,8 @@
         for provider_uuid in test_provider_list:
             start_date = self.date_accessor.today_with_timezone("UTC")
             end_date = start_date + datetime.timedelta(days=1)
-<<<<<<< HEAD
             start_date_str = start_date
             end_date_str = end_date
-=======
-            start_date_str = start_date.strftime("%Y-%m-%d")
-            end_date_str = end_date.strftime("%Y-%m-%d")
->>>>>>> 167d3d0e
 
             with ProviderDBAccessor(provider_uuid) as provider_accessor:
                 provider = provider_accessor.get_provider()
@@ -259,13 +235,8 @@
         start_date = self.date_accessor.today_with_timezone("UTC")
         end_date = start_date + datetime.timedelta(days=1)
         start_date = start_date - relativedelta(months=1)
-<<<<<<< HEAD
-        start_date_str = start_date
-        end_date_str = end_date
-=======
-        start_date_str = start_date.strftime("%Y-%m-%d")
-        end_date_str = end_date.strftime("%Y-%m-%d")
->>>>>>> 167d3d0e
+        start_date_str = start_date
+        end_date_str = end_date
         with ProviderDBAccessor(self.ocp_test_provider_uuid) as provider_accessor:
             provider = provider_accessor.get_provider()
         updater = OCPCloudReportSummaryUpdater(schema="acct10001", provider=provider, manifest=None)
@@ -293,13 +264,8 @@
         start_date = self.date_accessor.today_with_timezone("UTC")
         end_date = start_date + datetime.timedelta(days=1)
         start_date = start_date - relativedelta(months=1)
-<<<<<<< HEAD
-        start_date_str = start_date
-        end_date_str = end_date
-=======
-        start_date_str = start_date.strftime("%Y-%m-%d")
-        end_date_str = end_date.strftime("%Y-%m-%d")
->>>>>>> 167d3d0e
+        start_date_str = start_date
+        end_date_str = end_date
         with ProviderDBAccessor(self.ocp_test_provider_uuid) as provider_accessor:
             provider = provider_accessor.get_provider()
         updater = OCPCloudReportSummaryUpdater(schema="acct10001", provider=provider, manifest=None)
@@ -336,13 +302,8 @@
         start_date = self.date_accessor.today_with_timezone("UTC")
         end_date = start_date + datetime.timedelta(days=1)
         start_date = start_date - relativedelta(months=1)
-<<<<<<< HEAD
-        start_date_str = start_date
-        end_date_str = end_date
-=======
-        start_date_str = start_date.strftime("%Y-%m-%d")
-        end_date_str = end_date.strftime("%Y-%m-%d")
->>>>>>> 167d3d0e
+        start_date_str = start_date
+        end_date_str = end_date
         with ProviderDBAccessor(self.ocp_test_provider_uuid) as provider_accessor:
             provider = provider_accessor.get_provider()
         updater = OCPCloudReportSummaryUpdater(schema="acct10001", provider=provider, manifest=None)
@@ -411,13 +372,8 @@
         start_date = self.date_accessor.today_with_timezone("UTC")
         end_date = start_date + datetime.timedelta(days=1)
         start_date = start_date - relativedelta(months=1)
-<<<<<<< HEAD
-        start_date_str = start_date
-        end_date_str = end_date
-=======
-        start_date_str = start_date.strftime("%Y-%m-%d")
-        end_date_str = end_date.strftime("%Y-%m-%d")
->>>>>>> 167d3d0e
+        start_date_str = start_date
+        end_date_str = end_date
 
         with ProviderDBAccessor(self.azure_test_provider_uuid) as provider_accessor:
             provider = provider_accessor.get_provider()
@@ -460,13 +416,8 @@
         start_date = self.date_accessor.today_with_timezone("UTC")
         end_date = start_date + datetime.timedelta(days=1)
         start_date = start_date - relativedelta(months=1)
-<<<<<<< HEAD
-        start_date_str = start_date
-        end_date_str = end_date
-=======
-        start_date_str = start_date.strftime("%Y-%m-%d")
-        end_date_str = end_date.strftime("%Y-%m-%d")
->>>>>>> 167d3d0e
+        start_date_str = start_date
+        end_date_str = end_date
 
         with ProviderDBAccessor(self.azure_test_provider_uuid) as provider_accessor:
             provider = provider_accessor.get_provider()
