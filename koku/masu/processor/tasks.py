#
# Copyright 2018 Red Hat, Inc.
#
# This program is free software: you can redistribute it and/or modify
# it under the terms of the GNU Affero General Public License as
# published by the Free Software Foundation, either version 3 of the
# License, or (at your option) any later version.
#
# This program is distributed in the hope that it will be useful,
# but WITHOUT ANY WARRANTY; without even the implied warranty of
# MERCHANTABILITY or FITNESS FOR A PARTICULAR PURPOSE.  See the
# GNU Affero General Public License for more details.
#
# You should have received a copy of the GNU Affero General Public License
# along with this program.  If not, see <https://www.gnu.org/licenses/>.
#
"""Asynchronous tasks."""
# pylint: disable=too-many-arguments, too-many-function-args
# disabled module-wide due to current state of task signature.
# we expect this situation to be temporary as we iterate on these details.
import datetime
import os
from typing import Optional

from celery import chain
from celery.utils.log import get_task_logger
from dateutil import parser
from django.db import connection
from tenant_schemas.utils import schema_context

import masu.prometheus_stats as worker_stats
from api.provider.models import Provider
from koku.celery import app
from masu.database.report_manifest_db_accessor import ReportManifestDBAccessor
from masu.database.report_stats_db_accessor import ReportStatsDBAccessor
<<<<<<< HEAD
from masu.external.accounts_accessor import (AccountsAccessor,
                                             AccountsAccessorError)
=======
from masu.external.accounts_accessor import AccountsAccessor
from masu.external.accounts_accessor import AccountsAccessorError
>>>>>>> 167d3d0e
from masu.external.date_accessor import DateAccessor
from masu.processor._tasks.download import _get_report_files
from masu.processor._tasks.process import _process_report_file
from masu.processor._tasks.remove_expired import _remove_expired_data
from masu.processor.report_charge_updater import ReportChargeUpdater
from masu.processor.report_processor import ReportProcessorError
from masu.processor.report_summary_updater import ReportSummaryUpdater
from reporting.models import AWS_MATERIALIZED_VIEWS

LOG = get_task_logger(__name__)


# pylint: disable=too-many-locals
@app.task(name="masu.processor.tasks.get_report_files", queue_name="download", bind=True)
def get_report_files(
    self, customer_name, authentication, billing_source, provider_type, schema_name, provider_uuid, report_month
):
    """
    Task to download a Report and process the report.

    FIXME: A 2 hour timeout is arbitrarily set for in progress processing requests.
    Once we know a realistic processing time for the largest CUR file in production
    this value can be adjusted or made configurable.

    Args:
        customer_name     (String): Name of the customer owning the cost usage report.
        authentication    (String): Credential needed to access cost usage report
                                    in the backend provider.
        billing_source    (String): Location of the cost usage report in the backend provider.
        provider_type     (String): Koku defined provider type string.  Example: Amazon = 'AWS'
        schema_name       (String): Name of the DB schema

    Returns:
        None

    """
    worker_stats.GET_REPORT_ATTEMPTS_COUNTER.labels(provider_type=provider_type).inc()
    month = parser.parse(report_month)
    reports = _get_report_files(
        self, customer_name, authentication, billing_source, provider_type, provider_uuid, month
    )

    try:
        stmt = (
            f"Reports to be processed:\n"
            f" schema_name: {customer_name}\n"
            f" provider: {provider_type}\n"
            f" provider_uuid: {provider_uuid}\n"
        )
        for report in reports:
            stmt += " file: " + str(report["file"]) + "\n"
        LOG.info(stmt[:-1])
        reports_to_summarize = []
        for report_dict in reports:
            manifest_id = report_dict.get("manifest_id")
            file_name = os.path.basename(report_dict.get("file"))
            with ReportStatsDBAccessor(file_name, manifest_id) as stats:
                started_date = stats.get_last_started_datetime()
                completed_date = stats.get_last_completed_datetime()

            # Skip processing if already in progress.
            if started_date and not completed_date:
                expired_start_date = started_date + datetime.timedelta(hours=2)
                if DateAccessor().today_with_timezone("UTC") < expired_start_date:
                    LOG.info(
                        "Skipping processing task for %s since it was started at: %s.", file_name, str(started_date)
                    )
                    continue

            # Skip processing if complete.
            if started_date and completed_date:
                LOG.info(
                    "Skipping processing task for %s. Started on: %s and completed on: %s.",
                    file_name,
                    str(started_date),
                    str(completed_date),
                )
                continue

            stmt = (
                f"Processing starting:\n"
                f" schema_name: {customer_name}\n"
                f" provider: {provider_type}\n"
                f" provider_uuid: {provider_uuid}\n"
                f' file: {report_dict.get("file")}'
            )
            LOG.info(stmt)
            worker_stats.PROCESS_REPORT_ATTEMPTS_COUNTER.labels(provider_type=provider_type).inc()
            _process_report_file(schema_name, provider_type, provider_uuid, report_dict)
            report_meta = {}
            known_manifest_ids = [report.get("manifest_id") for report in reports_to_summarize]
            if report_dict.get("manifest_id") not in known_manifest_ids:
                report_meta["schema_name"] = schema_name
                report_meta["provider_type"] = provider_type
                report_meta["provider_uuid"] = provider_uuid
                report_meta["manifest_id"] = report_dict.get("manifest_id")
                reports_to_summarize.append(report_meta)
    except ReportProcessorError as processing_error:
        worker_stats.PROCESS_REPORT_ERROR_COUNTER.labels(provider_type=provider_type).inc()
        LOG.error(str(processing_error))
        raise processing_error

    return reports_to_summarize


@app.task(name="masu.processor.tasks.remove_expired_data", queue_name="remove_expired")
def remove_expired_data(schema_name, provider, simulate, provider_uuid=None):
    """
    Remove expired report data.

    Args:
        schema_name (String) db schema name
        provider    (String) provider type
        simulate    (Boolean) Simulate report data removal

    Returns:
        None

    """
    stmt = (
        f"remove_expired_data called with args:\n"
        f" schema_name: {schema_name},\n"
        f" provider: {provider},\n"
        f" simulate: {simulate},\n"
        f" provider_uuid: {provider_uuid}"
    )
    LOG.info(stmt)
    _remove_expired_data(schema_name, provider, simulate, provider_uuid)


@app.task(name="masu.processor.tasks.summarize_reports", queue_name="process")
def summarize_reports(reports_to_summarize):
    """
    Summarize reports returned from line summary task.

    Args:
        reports_to_summarize (list) list of reports to process

    Returns:
        None

    """
    for report in reports_to_summarize:
        # For day-to-day summarization we choose a small window to
        # cover new data from a window of days.
        # This saves us from re-summarizing unchanged data and cuts down
        # on processing time. There are override mechanisms in the
        # Updater classes for when full-month summarization is
        # required.
        start_date = DateAccessor().today() - datetime.timedelta(days=2)
<<<<<<< HEAD
        # formerly start_date = start_date.strftime('%Y-%m-%d')
        end_date = DateAccessor().today()  # formerly  .strftime('%Y-%m-%d')
        LOG.info('report to summarize: %s', str(report))
=======
        start_date = start_date.strftime("%Y-%m-%d")
        end_date = DateAccessor().today().strftime("%Y-%m-%d")
        LOG.info("report to summarize: %s", str(report))
>>>>>>> 167d3d0e
        update_summary_tables.delay(
            report.get("schema_name"),
            report.get("provider_type"),
            report.get("provider_uuid"),
            start_date=start_date,
            end_date=end_date,
            manifest_id=report.get("manifest_id"),
        )


<<<<<<< HEAD
@app.task(name='masu.processor.tasks.update_summary_tables', queue_name='reporting')
def update_summary_tables(
    schema_name, provider, provider_uuid, start_date: datetime.date, end_date: Optional[datetime.date] = None, manifest_id=None # noqa
) -> None:
=======
@app.task(name="masu.processor.tasks.update_summary_tables", queue_name="reporting")
def update_summary_tables(schema_name, provider, provider_uuid, start_date, end_date=None, manifest_id=None):
>>>>>>> 167d3d0e
    """Populate the summary tables for reporting.

    Args:
        schema_name (str) The DB schema name.
        provider    (str) The provider type.
        provider_uuid (str) The provider uuid.
        report_dict (dict) The report data dict from previous task.
        start_date  (str/date) The date to start populating the table.
        end_date    (str/date) The date to end on.

    Returns
        None

    """
    worker_stats.REPORT_SUMMARY_ATTEMPTS_COUNTER.labels(provider_type=provider).inc()

    stmt = (
        f"update_summary_tables called with args:\n"
        f" schema_name: {schema_name},\n"
        f" provider: {provider},\n"
        f" start_date: {start_date},\n"
        f" end_date: {end_date},\n"
        f" manifest_id: {manifest_id}"
    )
    LOG.info(stmt)
    # TODO: FIX DATE
    updater = ReportSummaryUpdater(schema_name, provider_uuid, manifest_id)
    if updater.manifest_is_ready():
        start_date, end_date = updater.update_daily_tables(start_date, end_date)
        updater.update_summary_tables(start_date, end_date)
    if provider_uuid:
        chain(
            update_charge_info.s(schema_name, provider_uuid, start_date, end_date),
            refresh_materialized_views.si(schema_name, provider, manifest_id),
        ).apply_async()
    else:
        refresh_materialized_views.delay(schema_name, provider, manifest_id)


@app.task(name="masu.processor.tasks.update_all_summary_tables", queue_name="reporting")
def update_all_summary_tables(start_date, end_date=None):
    """Populate all the summary tables for reporting.

    Args:
        start_date  (str) The date to start populating the table.
        end_date    (str) The date to end on.

    Returns
        None

    """
    # Get all providers for all schemas
    all_accounts = []
    try:
        all_accounts = AccountsAccessor().get_accounts()
        for account in all_accounts:
            log_statement = (
                f"Gathering data for for\n"
                f' schema_name: {account.get("schema_name")}\n'
                f' provider: {account.get("provider_type")}\n'
                f' account (provider uuid): {account.get("provider_uuid")}'
            )
            LOG.info(log_statement)
            schema_name = account.get("schema_name")
            provider = account.get("provider_type")
            provider_uuid = account.get("provider_uuid")
            update_summary_tables.delay(schema_name, provider, provider_uuid, str(start_date), end_date)
    except AccountsAccessorError as error:
        LOG.error("Unable to get accounts. Error: %s", str(error))


@app.task(name="masu.processor.tasks.update_charge_info", queue_name="reporting")
def update_charge_info(schema_name, provider_uuid, start_date=None, end_date=None):
    """Update usage charge information.

    Args:
        schema_name (str) The DB schema name.
        provider_uuid (str) The provider uuid.
        start_date (str, Optional) - Start date of range to update derived cost.
        end_date (str, Optional) - End date of range to update derived cost.

    Returns
        None

    """
    worker_stats.CHARGE_UPDATE_ATTEMPTS_COUNTER.inc()

    stmt = (
        f"update_charge_info called with args:\n" f" schema_name: {schema_name},\n" f" provider_uuid: {provider_uuid}"
    )
    LOG.info(stmt)

    updater = ReportChargeUpdater(schema_name, provider_uuid)
    updater.update_charge_info(start_date, end_date)


@app.task(name="masu.processor.tasks.refresh_materialized_views", queue_name="reporting")
def refresh_materialized_views(schema_name, provider_type, manifest_id=None):
    """Refresh the database's materialized views for reporting."""
    materialized_views = ()
    if provider_type in (Provider.PROVIDER_AWS, Provider.PROVIDER_AWS_LOCAL):
        materialized_views = AWS_MATERIALIZED_VIEWS
    with schema_context(schema_name):
        for view in materialized_views:
            table_name = view._meta.db_table
            with connection.cursor() as cursor:
                cursor.execute(f"REFRESH MATERIALIZED VIEW CONCURRENTLY {table_name}")
                LOG.info(f"Refreshed {table_name}.")

    if manifest_id:
        # Processing for this monifest should be complete after this step
        with ReportManifestDBAccessor() as manifest_accessor:
            manifest = manifest_accessor.get_manifest_by_id(manifest_id)
            manifest_accessor.mark_manifest_as_completed(manifest)


@app.task(name="masu.processor.tasks.vacuum_schema", queue_name="reporting")
def vacuum_schema(schema_name):
    """Vacuum the reporting tables in the specified schema."""
    table_sql = """
        SELECT table_name
        FROM information_schema.tables
        WHERE table_schema = %s
            AND table_name like 'reporting_%%'
            AND table_type != 'VIEW'
    """

    with schema_context(schema_name):
        with connection.cursor() as cursor:
            cursor.execute(table_sql, [schema_name])
            tables = cursor.fetchall()
            tables = [table[0] for table in tables]
            for table in tables:
                sql = f"VACUUM ANALYZE {schema_name}.{table}"
                cursor.execute(sql)
                LOG.info(sql)
                LOG.info(cursor.statusmessage)<|MERGE_RESOLUTION|>--- conflicted
+++ resolved
@@ -33,13 +33,8 @@
 from koku.celery import app
 from masu.database.report_manifest_db_accessor import ReportManifestDBAccessor
 from masu.database.report_stats_db_accessor import ReportStatsDBAccessor
-<<<<<<< HEAD
 from masu.external.accounts_accessor import (AccountsAccessor,
                                              AccountsAccessorError)
-=======
-from masu.external.accounts_accessor import AccountsAccessor
-from masu.external.accounts_accessor import AccountsAccessorError
->>>>>>> 167d3d0e
 from masu.external.date_accessor import DateAccessor
 from masu.processor._tasks.download import _get_report_files
 from masu.processor._tasks.process import _process_report_file
@@ -190,15 +185,9 @@
         # Updater classes for when full-month summarization is
         # required.
         start_date = DateAccessor().today() - datetime.timedelta(days=2)
-<<<<<<< HEAD
         # formerly start_date = start_date.strftime('%Y-%m-%d')
         end_date = DateAccessor().today()  # formerly  .strftime('%Y-%m-%d')
         LOG.info('report to summarize: %s', str(report))
-=======
-        start_date = start_date.strftime("%Y-%m-%d")
-        end_date = DateAccessor().today().strftime("%Y-%m-%d")
-        LOG.info("report to summarize: %s", str(report))
->>>>>>> 167d3d0e
         update_summary_tables.delay(
             report.get("schema_name"),
             report.get("provider_type"),
@@ -209,15 +198,10 @@
         )
 
 
-<<<<<<< HEAD
 @app.task(name='masu.processor.tasks.update_summary_tables', queue_name='reporting')
 def update_summary_tables(
     schema_name, provider, provider_uuid, start_date: datetime.date, end_date: Optional[datetime.date] = None, manifest_id=None # noqa
 ) -> None:
-=======
-@app.task(name="masu.processor.tasks.update_summary_tables", queue_name="reporting")
-def update_summary_tables(schema_name, provider, provider_uuid, start_date, end_date=None, manifest_id=None):
->>>>>>> 167d3d0e
     """Populate the summary tables for reporting.
 
     Args:
