#
# Copyright 2018 Red Hat, Inc.
#
# This program is free software: you can redistribute it and/or modify
# it under the terms of the GNU Affero General Public License as
# published by the Free Software Foundation, either version 3 of the
# License, or (at your option) any later version.
#
# This program is distributed in the hope that it will be useful,
# but WITHOUT ANY WARRANTY; without even the implied warranty of
# MERCHANTABILITY or FITNESS FOR A PARTICULAR PURPOSE.  See the
# GNU Affero General Public License for more details.
#
# You should have received a copy of the GNU Affero General Public License
# along with this program.  If not, see <https://www.gnu.org/licenses/>.
#
"""AWS utility functions."""
import datetime
import logging
import re
from typing import Optional

import boto3
from botocore.exceptions import ClientError
from dateutil.relativedelta import relativedelta
from tenant_schemas.utils import schema_context

from api.models import Provider
from masu.database.aws_report_db_accessor import AWSReportDBAccessor
from masu.database.provider_db_accessor import ProviderDBAccessor
from masu.database.reporting_common_db_accessor import \
    ReportingCommonDBAccessor
from masu.util import common as utils

LOG = logging.getLogger(__name__)


def get_assume_role_session(arn, session="MasuSession"):
    """
    Assume a Role and obtain session credentials for the given role.

    Args:
        arn (AwsArn): Amazon Resource Name
        session (String): A session name

    Usage :
        session = get_assume_role_session(session='ExampleSessionName',
                                          arn='arn:aws:iam::012345678901:role/my-role')
        client = session.client('sqs')

    See: https://docs.aws.amazon.com/STS/latest/APIReference/API_AssumeRole.html

    """
    client = boto3.client("sts")
    response = client.assume_role(RoleArn=str(arn), RoleSessionName=session)
    return boto3.Session(
        aws_access_key_id=response["Credentials"]["AccessKeyId"],
        aws_secret_access_key=response["Credentials"]["SecretAccessKey"],
        aws_session_token=response["Credentials"]["SessionToken"],
        region_name="us-east-1",
    )


def get_cur_report_definitions(role_arn, session=None):
    """
    Get Cost Usage Reports associated with a given RoleARN.

    Args:
        role_arn     (String) RoleARN for AWS session

    """
    if not session:
        session = get_assume_role_session(role_arn)
    cur_client = session.client("cur")
    defs = cur_client.describe_report_definitions()
    report_defs = defs.get("ReportDefinitions", [])
    return report_defs


def get_cur_report_names_in_bucket(role_arn, s3_bucket, session=None):
    """
    Get Cost Usage Reports associated with a given RoleARN.

    Args:
        role_arn     (String) RoleARN for AWS session

    Returns:
        ([String]): List of Cost Usage Report Names

    """
    report_defs = get_cur_report_definitions(role_arn, session)
    report_names = []
    for report in report_defs:
        if s3_bucket == report["S3Bucket"]:
            report_names.append(report["ReportName"])
    return report_names


def month_date_range(for_date_time):
    """
    Get a formatted date range string for the given date.

    Date range is aligned on the first day of the current
    month and ends on the first day of the next month from the
    specified date.

    Args:
        for_date_time (DateTime): The starting datetime object

    Returns:
        (String): "YYYYMMDD-YYYYMMDD", example: "19701101-19701201"

    """
    start_month = for_date_time.replace(day=1, second=1, microsecond=1)
    end_month = start_month + relativedelta(months=+1)
    timeformat = "%Y%m%d"
    return "{}-{}".format(start_month.strftime(timeformat), end_month.strftime(timeformat))


def get_assembly_id_from_cur_key(key):
    """
    Get the assembly ID from a cost and usage report key.

    Args:
        key (String): Full key for a cost and usage report location.
        example: /koku/20180701-20180801/882083b7-ea62-4aab-aa6a-f0d08d65ee2b/koku-1.csv.gz

    Returns:
        (String): "Assembly ID UUID"
        example: "882083b7-ea62-4aab-aa6a-f0d08d65ee2b"

    """
    assembly_id = utils.extract_uuids_from_string(key)
    assembly_id = assembly_id.pop() if assembly_id else None

    return assembly_id


def get_local_file_name(cur_key):
    """
    Return the local file name for a given cost usage report key.

    If an assemblyID is present in the key, it will prepend it to the filename.

    Args:
        cur_key (String): reportKey value from manifest file.
        example:
        With AssemblyID: /koku/20180701-20180801/882083b7-ea62-4aab-aa6a-f0d08d65ee2b/koku-1.csv.gz
        Without AssemblyID: /koku/20180701-20180801/koku-Manifest.json

    Returns:
        (String): file name for the local file,
                example:
                With AssemblyID: "882083b7-ea62-4aab-aa6a-f0d08d65ee2b-koku-1.csv.gz"
                Without AssemblyID: "koku-Manifest.json"

    """
    s3_filename = cur_key.split("/")[-1]
    assembly_id = get_assembly_id_from_cur_key(cur_key)
    local_file_name = f"{assembly_id}-{s3_filename}" if assembly_id else f"{s3_filename}"

    return local_file_name


def get_account_alias_from_role_arn(role_arn, session=None):
    """
    Get account ID for given RoleARN.

    Args:
        role_arn     (String) AWS IAM RoleARN

    Returns:
        (String): Account ID

    """
    if not session:
        session = get_assume_role_session(role_arn)
    iam_client = session.client("iam")

    account_id = role_arn.split(":")[-2]
    alias = account_id
    try:
        alias_response = iam_client.list_account_aliases()
        alias_list = alias_response.get("AccountAliases", [])
        # Note: Boto3 docs states that you can only have one alias per account
        # so the pop() should be ok...
        alias = alias_list.pop() if alias_list else None
    except ClientError as err:
        LOG.info("Unable to list account aliases.  Reason: %s", str(err))

    return (account_id, alias)


def get_account_names_by_organization(role_arn, session=None):
    """
    Get account ID for given RoleARN.

    Args:
        role_arn     (String) AWS IAM RoleARN

    Returns:
        (list): Dictionaries of accounts with id, name keys

    """
    if not session:
        session = get_assume_role_session(role_arn)
    org_client = session.client("organizations")
    all_accounts = []
    try:
        paginator = org_client.get_paginator("list_accounts")
        response_iterator = paginator.paginate()
        for response in response_iterator:
            accounts = response.get("Accounts", [])
            for account in accounts:
                account_id = account.get("Id")
                name = account.get("Name")
                all_accounts.append({"id": account_id, "name": name})
    except ClientError as err:
        LOG.info("Unable to list accounts using organization API.  Reason: %s", str(err))

    return all_accounts


def get_bills_from_provider(provider_uuid, schema, start_date: Optional[datetime.date]=None, end_date: Optional[datetime.date]=None): # noqa 
    """
    Return the AWS bill IDs given a provider UUID.

    Starting with the first day of the month.

    Args:
        provider_uuid (str): Provider UUID.
        schema (str): Tenant schema
        start_date (date): Start date for bill IDs.
        end_date (date) End date for bill IDs.

    Returns:
        (list): AWS cost entry bill objects.

    """
    if isinstance(start_date, datetime.datetime):
<<<<<<< HEAD
        start_date = start_date.date()
    if isinstance(end_date, datetime.datetime):
        end_date = end_date.date()
    if start_date is not None:
        start_date = start_date.replace(day=1)
=======
        start_date = start_date.replace(day=1)
        start_date = start_date.strftime("%Y-%m-%d")

    if isinstance(end_date, datetime.datetime):
        end_date = end_date.strftime("%Y-%m-%d")
>>>>>>> 167d3d0e

    with ReportingCommonDBAccessor() as reporting_common:
        column_map = reporting_common.column_map

    with ProviderDBAccessor(provider_uuid) as provider_accessor:
        provider = provider_accessor.get_provider()

    if provider.type not in (Provider.PROVIDER_AWS, Provider.PROVIDER_AWS_LOCAL):
        err_msg = f"Provider UUID is not an AWS type.  It is {provider.type}"
        LOG.warning(err_msg)
        return []

    with AWSReportDBAccessor(schema, column_map) as report_accessor:
        with schema_context(schema):
            bills = report_accessor.get_cost_entry_bills_query_by_provider(provider.uuid)
            if start_date:
                bills = bills.filter(billing_period_start__gte=start_date)
            if end_date:
                bills = bills.filter(billing_period_start__lte=end_date)
            bills = bills.all()

    return bills


# pylint: disable=too-few-public-methods
class AwsArn:
    """
    Object representing an AWS ARN.

    See also:
        https://docs.aws.amazon.com/general/latest/gr/aws-arns-and-namespaces.html

    General ARN formats:
        arn:partition:service:region:account-id:resource
        arn:partition:service:region:account-id:resourcetype/resource
        arn:partition:service:region:account-id:resourcetype:resource

    Example ARNs:
        <!-- Elastic Beanstalk application version -->
        arn:aws:elasticbeanstalk:us-east-1:123456789012:environment/My App/foo
        <!-- IAM user name -->
        arn:aws:iam::123456789012:user/David
        <!-- Amazon RDS instance used for tagging -->
        arn:aws:rds:eu-west-1:123456789012:db:mysql-db
        <!-- Object in an Amazon S3 bucket -->
        arn:aws:s3:::my_corporate_bucket/exampleobject.png

    """

    arn_regex = re.compile(
        r"^arn:(?P<partition>\w+):(?P<service>\w+):"
        r"(?P<region>\w+(?:-\w+)+)?:"
        r"(?P<account_id>\d{12})?:(?P<resource_type>[^:/]+)"
        r"(?P<resource_separator>[:/])?(?P<resource>.*)"
    )

    partition = None
    service = None
    region = None
    account_id = None
    resource_type = None
    resource_separator = None
    resource = None

    def __init__(self, arn):
        """
        Parse ARN string into its component pieces.

        Args:
            arn (str): Amazon Resource Name

        """
        self.arn = arn
        match = self.arn_regex.match(arn)

        if not match:
            raise SyntaxError(f"Invalid ARN: {arn}")

        for key, val in match.groupdict().items():
            setattr(self, key, val)

    def __repr__(self):
        """Return the ARN itself."""
        return self.arn<|MERGE_RESOLUTION|>--- conflicted
+++ resolved
@@ -238,19 +238,11 @@
 
     """
     if isinstance(start_date, datetime.datetime):
-<<<<<<< HEAD
         start_date = start_date.date()
     if isinstance(end_date, datetime.datetime):
         end_date = end_date.date()
     if start_date is not None:
         start_date = start_date.replace(day=1)
-=======
-        start_date = start_date.replace(day=1)
-        start_date = start_date.strftime("%Y-%m-%d")
-
-    if isinstance(end_date, datetime.datetime):
-        end_date = end_date.strftime("%Y-%m-%d")
->>>>>>> 167d3d0e
 
     with ReportingCommonDBAccessor() as reporting_common:
         column_map = reporting_common.column_map
