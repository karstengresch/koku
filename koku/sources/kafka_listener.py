--- conflicted
+++ resolved
@@ -553,13 +553,15 @@
             f"[synchronize_sources] Closing DB connection and re-queueing failed operation."
             f" Encountered {type(error).__name__}: {error}"
         )
-        await asyncio.sleep(Config.RETRY_SECONDS)
-        _log_process_queue_event(process_queue, msg)
-        await process_queue.put((priority, msg))
+        await _requeue_provider_sync_message(priority, msg, process_queue)
+
+    except RabbitOperationalError as error:
         LOG.warning(
-            f'Requeue of failed operation: {msg.get("operation")} '
-            f'for Source ID: {str(msg.get("provider").source_id)} complete.'
+            f"[synchronize_sources] RabbitMQ is down and re-queueing failed operation."
+            f" Encountered {type(error).__name__}: {error}"
         )
+        await _requeue_provider_sync_message(priority, msg, process_queue)
+
     except Exception as error:
         # The reason for catching all exceptions is to ensure that the event
         # loop remains active in the event that provider synchronization fails unexpectedly.
@@ -570,43 +572,6 @@
             f"encountered: {type(error).__name__}: {error}",
             exc_info=True,
         )
-<<<<<<< HEAD
-        try:
-            with concurrent.futures.ThreadPoolExecutor() as pool:
-                await EVENT_LOOP.run_in_executor(pool, execute_koku_provider_op, msg, cost_management_type_id)
-            LOG.info(
-                f'Koku provider operation to execute: {msg.get("operation")} '
-                f'for Source ID: {str(msg.get("provider").source_id)} complete.'
-            )
-            if msg.get("operation") != "destroy":
-                storage.clear_update_flag(msg.get("provider").source_id)
-
-        except (InterfaceError, OperationalError) as error:
-            connection.close()
-            LOG.warning(
-                f"[synchronize_sources] Closing DB connection and re-queueing failed operation."
-                f" Encountered {type(error).__name__}: {error}"
-            )
-            await _requeue_provider_sync_message(priority, msg, process_queue)
-
-        except RabbitOperationalError as error:
-            LOG.warning(
-                f"[synchronize_sources] RabbitMQ is down and re-queueing failed operation."
-                f" Encountered {type(error).__name__}: {error}"
-            )
-            await _requeue_provider_sync_message(priority, msg, process_queue)
-        except Exception as error:
-            # The reason for catching all exceptions is to ensure that the event
-            # loop remains active in the event that provider synchronization fails unexpectedly.
-            provider = msg.get("provider")
-            source_id = provider.source_id if provider else "unknown"
-            LOG.error(
-                f"[synchronize_sources] Unexpected synchronization error for Source ID {source_id} "
-                f"encountered: {type(error).__name__}: {error}",
-                exc_info=True,
-            )
-=======
->>>>>>> f9b9eb5a
 
 
 def backoff(interval, maximum=120):
